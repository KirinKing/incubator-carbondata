/*
 * Licensed to the Apache Software Foundation (ASF) under one or more
 * contributor license agreements.  See the NOTICE file distributed with
 * this work for additional information regarding copyright ownership.
 * The ASF licenses this file to You under the Apache License, Version 2.0
 * (the "License"); you may not use this file except in compliance with
 * the License.  You may obtain a copy of the License at
 *
 *    http://www.apache.org/licenses/LICENSE-2.0
 *
 * Unless required by applicable law or agreed to in writing, software
 * distributed under the License is distributed on an "AS IS" BASIS,
 * WITHOUT WARRANTIES OR CONDITIONS OF ANY KIND, either express or implied.
 * See the License for the specific language governing permissions and
 * limitations under the License.
 */

package org.apache.spark.sql.execution.command

import java.io.File
import java.text.SimpleDateFormat
import java.util
import java.util.UUID

import scala.collection.JavaConverters._
import scala.collection.mutable.ArrayBuffer
import scala.language.implicitConversions
import scala.util.Random

import org.apache.spark.SparkEnv
import org.apache.spark.sql._
import org.apache.spark.sql.catalyst.TableIdentifier
import org.apache.spark.sql.catalyst.expressions.{Attribute, AttributeReference}
import org.apache.spark.sql.execution.{RunnableCommand, SparkPlan}
import org.apache.spark.sql.hive.HiveContext
import org.apache.spark.sql.types.TimestampType
import org.apache.spark.util.FileUtils

import org.carbondata.common.logging.LogServiceFactory
import org.carbondata.core.carbon.CarbonDataLoadSchema
import org.carbondata.core.carbon.metadata.CarbonMetadata
import org.carbondata.core.carbon.metadata.datatype.DataType
import org.carbondata.core.carbon.metadata.encoder.Encoding
import org.carbondata.core.carbon.metadata.schema.{SchemaEvolution, SchemaEvolutionEntry}
import org.carbondata.core.carbon.metadata.schema.table.{CarbonTable, TableInfo, TableSchema}
import org.carbondata.core.carbon.metadata.schema.table.column.CarbonDimension
import org.carbondata.core.carbon.metadata.schema.table.column.ColumnSchema
import org.carbondata.core.constants.CarbonCommonConstants
import org.carbondata.core.datastorage.store.impl.FileFactory
import org.carbondata.core.locks.{CarbonLockFactory, LockUsage}
import org.carbondata.core.util.{CarbonProperties, CarbonUtil}
import org.carbondata.integration.spark.merger.CompactionType
import org.carbondata.lcm.status.SegmentStatusManager
import org.carbondata.spark.exception.MalformedCarbonCommandException
import org.carbondata.spark.load._
import org.carbondata.spark.partition.api.impl.QueryPartitionHelper
import org.carbondata.spark.rdd.CarbonDataRDDFactory
import org.carbondata.spark.util.{CarbonScalaUtil, GlobalDictionaryUtil}


case class tableModel(
    ifNotExistsSet: Boolean,
    var schemaName: String,
    schemaNameOp: Option[String],
    cubeName: String,
    dimCols: Seq[Field],
    msrCols: Seq[Field],
    fromKeyword: String,
    withKeyword: String,
    source: Object,
    factFieldsList: Option[FilterCols],
    dimRelations: Seq[DimensionRelation],
    simpleDimRelations: Seq[DimensionRelation],
    highcardinalitydims: Option[Seq[String]],
    aggregation: Seq[Aggregation],
    partitioner: Option[Partitioner],
    columnGroups: Seq[String])

case class Field(column: String, dataType: Option[String], name: Option[String],
    children: Option[List[Field]], parent: String = null,
    storeType: Option[String] = Some("columnar"),
    var precision: Int = 0, var scale: Int = 0)

case class ArrayDataType(dataType: String)

case class StructDataType(dataTypes: List[String])

case class StructField(column: String, dataType: String)

case class FieldMapping(levelName: String, columnName: String)

case class HierarchyMapping(hierName: String, hierType: String, levels: Seq[String])

case class ComplexField(complexType: String, primitiveField: Option[Field],
    complexField: Option[ComplexField])

case class Cardinality(levelName: String, cardinality: Int)

case class Aggregation(msrName: String, aggType: String)

case class AggregateTableAttributes(colName: String, aggType: String = null)

case class Partitioner(partitionClass: String, partitionColumn: Array[String], partitionCount: Int,
    nodeList: Array[String])

case class PartitionerField(partitionColumn: String, dataType: Option[String],
    columnComment: String)

case class DimensionRelation(tableName: String, dimSource: Object, relation: Relation,
    includeKey: Option[String], cols: Option[Seq[String]])

case class Relation(leftColumn: String, rightColumn: String)

case class LoadSchema(tableInfo: TableInfo, dimensionTables: Array[DimensionRelation])

case class Level(name: String, column: String, cardinality: Int, dataType: String,
    parent: String = null, storeType: String = "Columnar",
    levelType: String = "Regular")

case class Measure(name: String, column: String, dataType: String, aggregator: String = "SUM",
    visible: Boolean = true)

case class Hierarchy(name: String, primaryKey: Option[String], levels: Seq[Level],
    tableName: Option[String], normalized: Boolean = false)

case class Dimension(name: String, hierarchies: Seq[Hierarchy], foreignKey: Option[String],
    dimType: String = "StandardDimension", visible: Boolean = true,
    var highCardinality: Boolean = false)

case class FilterCols(includeKey: String, fieldList: Seq[String])

case class Cube(schemaName: String, cubeName: String, tableName: String, dimensions: Seq[Dimension],
    measures: Seq[Measure], partitioner: Partitioner)

case class Default(key: String, value: String)

case class DataLoadTableFileMapping(table: String, loadPath: String)

case class CarbonMergerMapping(storeLocation: String, hdfsStoreLocation: String,
  partitioner: Partitioner, metadataFilePath: String, mergedLoadName: String,
  kettleHomePath: String, cubeCreationTime: Long, schemaName: String,
  factTableName: String, validSegments: Array[String], tableId: String)

case class AlterTableModel(dbName: Option[String], tableName: String, compactionType: String)

case class CompactionModel(compactionSize: Long,
  compactionType: CompactionType,
  carbonTable: CarbonTable,
  cubeCreationTime: Long)

object TableNewProcessor {
  def apply(cm: tableModel, sqlContext: SQLContext): TableInfo = {
    new TableNewProcessor(cm, sqlContext).process
  }
}

class TableNewProcessor(cm: tableModel, sqlContext: SQLContext) {

  var index = 0
  var rowGroup = 0
  def getAllChildren(fieldChildren: Option[List[Field]]): Seq[ColumnSchema] = {
    var allColumns: Seq[ColumnSchema] = Seq[ColumnSchema]()
    fieldChildren.foreach(fields => {
      fields.foreach(field => {
        val encoders = new java.util.ArrayList[Encoding]()
        encoders.add(Encoding.DICTIONARY)
        val columnSchema: ColumnSchema = getColumnSchema(
          normalizeType(field.dataType.getOrElse("")), field.name.getOrElse(field.column), index,
          isCol = true, encoders, isDimensionCol = true, rowGroup, field.precision, field.scale)
        allColumns ++= Seq(columnSchema)
        index = index + 1
        rowGroup = rowGroup + 1
        if (field.children.get != null) {
          columnSchema.setNumberOfChild(field.children.get.size)
          allColumns ++= getAllChildren(field.children)
        }
      })
    })
    allColumns
  }

  def getColumnSchema(dataType: DataType, colName: String, index: Integer, isCol: Boolean,
      encoders: java.util.List[Encoding], isDimensionCol: Boolean,
      colGroup: Integer, precision: Integer, scale: Integer): ColumnSchema = {
    val columnSchema = new ColumnSchema()
    columnSchema.setDataType(dataType)
    columnSchema.setColumnName(colName)
    columnSchema.setColumnUniqueId(UUID.randomUUID().toString)
    columnSchema.setColumnar(isCol)
    columnSchema.setEncodingList(encoders)
    columnSchema.setDimensionColumn(isDimensionCol)
    columnSchema.setColumnGroup(colGroup)
    columnSchema.setPrecision(precision)
    columnSchema.setScale(scale)
    // TODO: Need to fill RowGroupID, converted type
    // & Number of Children after DDL finalization
    columnSchema
  }

  // process create dml fields and create wrapper TableInfo object
  def process: TableInfo = {
    val LOGGER = LogServiceFactory.getLogService(TableNewProcessor.getClass.getName)
    var allColumns = Seq[ColumnSchema]()
    var index = 0
    cm.dimCols.foreach(field => {
      val encoders = new java.util.ArrayList[Encoding]()
      encoders.add(Encoding.DICTIONARY)
      val columnSchema: ColumnSchema = getColumnSchema(normalizeType(field.dataType.getOrElse("")),
        field.name.getOrElse(field.column),
        index,
        isCol = true,
        encoders,
        isDimensionCol = true,
        -1,
        field.precision,
        field.scale)
      allColumns ++= Seq(columnSchema)
      index = index + 1
      if (field.children.isDefined && field.children.get != null) {
        columnSchema.setNumberOfChild(field.children.get.size)
        allColumns ++= getAllChildren(field.children)
      }
    })

    cm.msrCols.foreach(field => {
      val encoders = new java.util.ArrayList[Encoding]()
      val coloumnSchema: ColumnSchema = getColumnSchema(normalizeType(field.dataType.getOrElse("")),
        field.name.getOrElse(field.column),
        index,
        isCol = true,
        encoders,
        isDimensionCol = false,
        -1,
        field.precision,
        field.scale)
      val measureCol = coloumnSchema

      allColumns ++= Seq(measureCol)
      index = index + 1
    })

    // Check if there is any duplicate measures or dimensions.
    // Its based on the dimension name and measure name
    allColumns.groupBy(_.getColumnName).foreach(f => if (f._2.size > 1) {
      val name = f._1
      LOGGER.error(s"Duplicate column found with name : $name")
      LOGGER.audit(
        s"Validation failed for Create/Alter Table Operation - " +
        s"Duplicate column found with name : $name")
      sys.error(s"Duplicate dimensions found with name : $name")
    })

    val highCardinalityDims = cm.highcardinalitydims.getOrElse(Seq())

    checkColGroupsValidity(cm.columnGroups, allColumns, highCardinalityDims)

    updateColumnGroupsInFields(cm.columnGroups, allColumns)

    for (column <- allColumns) {
      if (highCardinalityDims.contains(column.getColumnName)) {
        column.getEncodingList.remove(Encoding.DICTIONARY)
      }
      if (column.getDataType == DataType.TIMESTAMP) {
        column.getEncodingList.add(Encoding.DIRECT_DICTIONARY)
      }
    }

    var newOrderedDims = scala.collection.mutable.ListBuffer[ColumnSchema]()
    val complexDims = scala.collection.mutable.ListBuffer[ColumnSchema]()
    val measures = scala.collection.mutable.ListBuffer[ColumnSchema]()
    for (column <- allColumns) {
      if (highCardinalityDims.contains(column.getColumnName)) {
        newOrderedDims += column
      }
      else if (column.isComplex) {
        complexDims += column
      }
      else if (column.isDimensionColumn) {
        newOrderedDims += column
      }
      else {
        measures += column
      }

    }

    // Adding dummy measure if no measure is provided
    if (measures.size < 1) {
      val encoders = new java.util.ArrayList[Encoding]()
      val coloumnSchema: ColumnSchema = getColumnSchema(DataType.DOUBLE,
        CarbonCommonConstants.DEFAULT_INVISIBLE_DUMMY_MEASURE,
        index,
        true,
        encoders,
        false,
        -1, 0, 0)
      coloumnSchema.setInvisible(true)
      val measureColumn = coloumnSchema
      measures += measureColumn
      allColumns = allColumns ++ measures
    }

    newOrderedDims = newOrderedDims ++ complexDims ++ measures

    cm.partitioner match {
      case Some(part: Partitioner) =>
        var definedpartCols = part.partitionColumn
        val columnBuffer = new ArrayBuffer[String]
        part.partitionColumn.foreach { col =>
          newOrderedDims.foreach { dim =>
            if (dim.getColumnName.equalsIgnoreCase(col)) {
              definedpartCols = definedpartCols.dropWhile { c => c.equals(col) }
              columnBuffer += col
            }
          }
        }

        // Special Case, where Partition count alone is sent to Carbon for dataloading
        if (part.partitionClass.isEmpty) {
          if (part.partitionColumn(0).isEmpty) {
            Partitioner(
              "org.carbondata.spark.partition.api.impl.SampleDataPartitionerImpl",
              Array(""), part.partitionCount, null)
          }
          else {
            // case where partition cols are set and partition class is not set.
            // so setting the default value.
            Partitioner(
              "org.carbondata.spark.partition.api.impl.SampleDataPartitionerImpl",
              part.partitionColumn, part.partitionCount, null)
          }
        }
        else if (definedpartCols.nonEmpty) {
          val msg = definedpartCols.mkString(", ")
          LOGGER.error(s"partition columns specified are not part of Dimension columns : $msg")
          LOGGER.audit(
            s"Validation failed for Create/Alter Table Operation - " +
            s"partition columns specified are not part of Dimension columns : $msg")
          sys.error(s"partition columns specified are not part of Dimension columns : $msg")
        }
        else {

          try {
            Class.forName(part.partitionClass).newInstance()
          } catch {
            case e: Exception =>
              val cl = part.partitionClass
              LOGGER.audit(
                s"Validation failed for Create/Alter Table Operation - " +
                s"partition class specified can not be found or loaded : $cl")
              sys.error(s"partition class specified can not be found or loaded : $cl")
          }

          Partitioner(part.partitionClass, columnBuffer.toArray, part.partitionCount, null)
        }
      case None =>
        Partitioner("org.carbondata.spark.partition.api.impl.SampleDataPartitionerImpl",
          Array(""), 20, null)
    }
    val tableInfo = new TableInfo()
    val tableSchema = new TableSchema()
    val schemaEvol = new SchemaEvolution()
    schemaEvol
      .setSchemaEvolutionEntryList(new util.ArrayList[SchemaEvolutionEntry]())
    tableSchema.setTableId(UUID.randomUUID().toString)
    tableSchema.setTableName(cm.cubeName)
    tableSchema.setListOfColumns(allColumns.asJava)
    tableSchema.setSchemaEvalution(schemaEvol)
    tableInfo.setDatabaseName(cm.schemaName)
    tableInfo.setTableUniqueName(cm.schemaName + "_" + cm.cubeName)
    tableInfo.setLastUpdatedTime(System.currentTimeMillis())
    tableInfo.setFactTable(tableSchema)
    tableInfo.setAggregateTableList(new util.ArrayList[TableSchema]())
    tableInfo
  }

  private def normalizeType(dataType: String): DataType = {
    dataType match {
      case "String" => DataType.STRING
      case "int" => DataType.INT
      case "Integer" => DataType.INT
      case "Long" => DataType.LONG
      case "BigInt" => DataType.LONG
      case "Numeric" => DataType.DOUBLE
      case "Double" => DataType.DOUBLE
      case "Decimal" => DataType.DECIMAL
      case "Timestamp" => DataType.TIMESTAMP
      case "Array" => DataType.ARRAY
      case "Struct" => DataType.STRUCT
      case _ => sys.error("Unsupported data type : " + dataType)
    }
  }

  //  For checking if the specified col group columns are specified in fields list.
  protected def checkColGroupsValidity(colGrps: Seq[String],
      allCols: Seq[ColumnSchema],
      highCardCols: Seq[String]): Unit = {
    if (null != colGrps) {
      colGrps.foreach(columngroup => {
        val rowCols = columngroup.split(",")
        rowCols.foreach(colForGrouping => {
          var found: Boolean = false
          // check for dimensions + measures
          allCols.foreach(eachCol => {
            if (eachCol.getColumnName.equalsIgnoreCase(colForGrouping.trim())) {
              found = true
            }
          })
          // check for No Dicitonary dimensions
          highCardCols.foreach(noDicCol => {
            if (colForGrouping.trim.equalsIgnoreCase(noDicCol)) {
              found = true
            }
          })

          if (!found) {
            sys.error(s"column $colForGrouping is not present in Field list")
          }
        })
      })
    }
  }

  // For updating the col group details for fields.
  private def updateColumnGroupsInFields(colGrps: Seq[String], allCols: Seq[ColumnSchema]): Unit = {
    if (null != colGrps) {
      var colGroupId = -1
      colGrps.foreach(columngroup => {
        colGroupId += 1
        val rowCols = columngroup.split(",")
        rowCols.foreach(row => {

          allCols.foreach(eachCol => {

            if (eachCol.getColumnName.equalsIgnoreCase(row.trim)) {
              eachCol.setColumnGroup(colGroupId)
              eachCol.setColumnar(false)
            }
          })
        })
      })
    }
  }
}

object TableProcessor {
  def apply(cm: tableModel, sqlContext: SQLContext): Cube = {
    new TableProcessor(cm, sqlContext).process()
  }
}

class TableProcessor(cm: tableModel, sqlContext: SQLContext) {
  val timeDims = Seq("TimeYears", "TimeMonths", "TimeDays", "TimeHours", "TimeMinutes")
  val numericTypes = Seq(CarbonCommonConstants.INTEGER_TYPE, CarbonCommonConstants.DOUBLE_TYPE,
    CarbonCommonConstants.LONG_TYPE, CarbonCommonConstants.FLOAT_TYPE)

  def getAllChildren(fieldChildren: Option[List[Field]]): Seq[Level] = {
    var levels: Seq[Level] = Seq[Level]()
    fieldChildren.foreach(fields => {
      fields.foreach(field => {
        if (field.parent != null) {
          levels ++= Seq(Level(field.name.getOrElse(field.column), field.column, Int.MaxValue,
            field.dataType.getOrElse(CarbonCommonConstants.STRING), field.parent,
            field.storeType.getOrElse("Columnar")))
        } else {
          levels ++= Seq(Level(field.name.getOrElse(field.column), field.column, Int.MaxValue,
            field.dataType.getOrElse(CarbonCommonConstants.STRING),
            field.storeType.getOrElse("Columnar")))
        }
        if (field.children.get != null) {
          levels ++= getAllChildren(field.children)
        }
      })
    })
    levels
  }

  def process(): Cube = {

    var levels = Seq[Level]()
    var measures = Seq[Measure]()
    var dimSrcDimensions = Seq[Dimension]()
    val LOGGER = LogServiceFactory.getLogService(TableProcessor.getClass.getName)

    // Create Table DDL with Database defination
    cm.dimCols.foreach(field => {
      if (field.parent != null) {
        levels ++= Seq(Level(field.name.getOrElse(field.column), field.column, Int.MaxValue,
          field.dataType.getOrElse(CarbonCommonConstants.STRING), field.parent,
          field.storeType.getOrElse(CarbonCommonConstants.COLUMNAR)))
      } else {
        levels ++= Seq(Level(field.name.getOrElse(field.column), field.column, Int.MaxValue,
          field.dataType.getOrElse(CarbonCommonConstants.STRING), field.parent,
          field.storeType.getOrElse(CarbonCommonConstants.COLUMNAR)))
      }
      if (field.children.get != null) {
        levels ++= getAllChildren(field.children)
      }
    })
    measures = cm.msrCols.map(field => Measure(field.name.getOrElse(field.column), field.column,
      field.dataType.getOrElse(CarbonCommonConstants.NUMERIC)))

    if (cm.withKeyword.equalsIgnoreCase(CarbonCommonConstants.WITH) &&
        cm.simpleDimRelations.nonEmpty) {
      cm.simpleDimRelations.foreach(relationEntry => {

        // Split the levels and seperate levels with dimension levels
        val split = levels.partition(x => relationEntry.cols.get.contains(x.name))

        val dimLevels = split._1
        levels = split._2

        def getMissingRelationLevel: Level = {
          Level(relationEntry.relation.rightColumn,
            relationEntry.relation.rightColumn, Int.MaxValue, CarbonCommonConstants.STRING)
        }

        val dimHierarchies = dimLevels.map(field =>
          Hierarchy(relationEntry.tableName, Some(dimLevels.find(dl =>
            dl.name.equalsIgnoreCase(relationEntry.relation.rightColumn))
            .getOrElse(getMissingRelationLevel).column),
            Seq(field), Some(relationEntry.tableName)))
        dimSrcDimensions = dimSrcDimensions ++ dimHierarchies.map(
          field => Dimension(field.levels.head.name, Seq(field),
            Some(relationEntry.relation.leftColumn)))
      })
    }

    // Check if there is any duplicate measures or dimensions.
    // Its based on the dimension name and measure name
    levels.groupBy(_.name).foreach(f => if (f._2.size > 1) {
      val name = f._1
      LOGGER.error(s"Duplicate dimensions found with name : $name")
      LOGGER.audit(
        s"Validation failed for Create/Alter Table Operation - " +
        s"Duplicate dimensions found with name : $name")
      sys.error(s"Duplicate dimensions found with name : $name")
    })

    levels.groupBy(_.column).foreach(f => if (f._2.size > 1) {
      val name = f._1
      LOGGER.error(s"Duplicate dimensions found with column name : $name")
      LOGGER.audit(
        s"Validation failed for Create/Alter Table Operation - " +
        s"Duplicate dimensions found with column name : $name")
      sys.error(s"Duplicate dimensions found with column name : $name")
    })

    measures.groupBy(_.name).foreach(f => if (f._2.size > 1) {
      val name = f._1
      LOGGER.error(s"Duplicate measures found with name : $name")
      LOGGER.audit(
        s"Validation failed for Create/Alter Table Operation - " +
        s"Duplicate measures found with name : $name")
      sys.error(s"Duplicate measures found with name : $name")
    })

    measures.groupBy(_.column).foreach(f => if (f._2.size > 1) {
      val name = f._1
      LOGGER.error(s"Duplicate measures found with column name : $name")
      LOGGER.audit(
        s"Validation failed for Create/Alter Table Operation - " +
        s"Duplicate measures found with column name : $name")
      sys.error(s"Duplicate measures found with column name : $name")
    })

    val levelsArray = levels.map(_.name)
    val levelsNdMesures = levelsArray ++ measures.map(_.name)

    cm.aggregation.foreach(a => {
      if (levelsArray.contains(a.msrName)) {
        val fault = a.msrName
        LOGGER.error(s"Aggregator should not be defined for dimension fields [$fault]")
        LOGGER.audit(
          s"Validation failed for Create/Alter Table Operation - " +
          s"Aggregator should not be defined for dimension fields [$fault]")
        sys.error(s"Aggregator should not be defined for dimension fields [$fault]")
      }
    })

    levelsNdMesures.groupBy(x => x).foreach(f => if (f._2.size > 1) {
      val name = f._1
      LOGGER.error(s"Dimension and Measure defined with same name : $name")
      LOGGER.audit(
        s"Validation failed for Create/Alter Table Operation - " +
        s"Dimension and Measure defined with same name : $name")
      sys.error(s"Dimension and Measure defined with same name : $name")
    })

    dimSrcDimensions.foreach(d => {
      d.hierarchies.foreach(h => {
        h.levels.foreach(l => {
          levels = levels.dropWhile(lev => lev.name.equalsIgnoreCase(l.name))
        })
      })
    })

    val groupedSeq = levels.groupBy(_.name.split('.')(0))
    val hierarchies = levels.filter(level => !level.name.contains(".")).map(
      parentLevel => Hierarchy(parentLevel.name, None, groupedSeq.get(parentLevel.name).get, None))
    var dimensions = hierarchies.map(field => Dimension(field.name, Seq(field), None))

    dimensions = dimensions ++ dimSrcDimensions
    val highCardinalityDims = cm.highcardinalitydims.getOrElse(Seq())
    for (dimension <- dimensions) {

      if (highCardinalityDims.contains(dimension.name)) {
        dimension.highCardinality = true
      }

    }

    if (measures.length <= 0) {
      measures = measures ++ Seq(Measure(CarbonCommonConstants.DEFAULT_INVISIBLE_DUMMY_MEASURE,
        CarbonCommonConstants.DEFAULT_INVISIBLE_DUMMY_MEASURE, CarbonCommonConstants.NUMERIC,
        CarbonCommonConstants.SUM, visible = false))
    }

    // Update measures with aggregators if specified.
    val msrsUpdatedWithAggregators = cm.aggregation match {
      case aggs: Seq[Aggregation] =>
        measures.map { f =>
          val matchedMapping = aggs.filter(agg => f.name.equals(agg.msrName))
          if (matchedMapping.isEmpty) {
            f
          }
          else {
            Measure(f.name, f.column, f.dataType, matchedMapping.head.aggType)
          }
        }
      case _ => measures
    }

    val partitioner = cm.partitioner match {
      case Some(part: Partitioner) =>
        var definedpartCols = part.partitionColumn
        val columnBuffer = new ArrayBuffer[String]
        part.partitionColumn.foreach { col =>
          dimensions.foreach { dim =>
            dim.hierarchies.foreach { hier =>
              hier.levels.foreach { lev =>
                if (lev.name.equalsIgnoreCase(col)) {
                  definedpartCols = definedpartCols.dropWhile(c => c.equals(col))
                  columnBuffer += lev.name
                }
              }
            }
          }
        }


        // Special Case, where Partition count alone is sent to Carbon for dataloading
        if (part.partitionClass.isEmpty && part.partitionColumn(0).isEmpty) {
          Partitioner(
            "org.carbondata.spark.partition.api.impl.SampleDataPartitionerImpl",
            Array(""), part.partitionCount, null)
        }
        else if (definedpartCols.nonEmpty) {
          val msg = definedpartCols.mkString(", ")
          LOGGER.error(s"partition columns specified are not part of Dimension columns : $msg")
          LOGGER.audit(
            s"Validation failed for Create/Alter Table Operation - " +
            s"partition columns specified are not part of Dimension columns : $msg")
          sys.error(s"partition columns specified are not part of Dimension columns : $msg")
        }
        else {

          try {
            Class.forName(part.partitionClass).newInstance()
          } catch {
            case e: Exception =>
              val cl = part.partitionClass
              LOGGER.audit(
                s"Validation failed for Create/Alter Table Operation - " +
                s"partition class specified can not be found or loaded : $cl")
              sys.error(s"partition class specified can not be found or loaded : $cl")
          }

          Partitioner(part.partitionClass, columnBuffer.toArray, part.partitionCount, null)
        }
      case None =>
        Partitioner("org.carbondata.spark.partition.api.impl.SampleDataPartitionerImpl",
          Array(""), 20, null)
    }

    Cube(cm.schemaName, cm.cubeName, cm.cubeName, dimensions, msrsUpdatedWithAggregators,
      partitioner)
  }

  // For filtering INCLUDE and EXCLUDE fields if any is defined for Dimention relation
  def filterRelIncludeCols(relationEntry: DimensionRelation, p: (String, String)): Boolean = {
    if (relationEntry.includeKey.get.equalsIgnoreCase(CarbonCommonConstants.INCLUDE)) {
      relationEntry.cols.get.map(x => x.toLowerCase()).contains(p._1.toLowerCase())
    } else {
      !relationEntry.cols.get.map(x => x.toLowerCase()).contains(p._1.toLowerCase())
    }
  }

}

private[sql] case class ShowCreateTable(cm: tableModel, override val output: Seq[Attribute])
  extends RunnableCommand {

  val numericTypes = Seq(CarbonCommonConstants.INTEGER_TYPE, CarbonCommonConstants.DOUBLE_TYPE,
    CarbonCommonConstants.LONG_TYPE, CarbonCommonConstants.FLOAT_TYPE)

  def run(sqlContext: SQLContext): Seq[Row] = {

    var levels = Seq[Level]()
    var levelsToCheckDuplicate = Seq[Level]()
    var measures = Seq[Measure]()
    var dimFileDimensions = Seq[Dimension]()
    val LOGGER = LogServiceFactory.getLogService(this.getClass.getCanonicalName)
    var command = new StringBuilder
    var relation = new StringBuilder

    cm.schemaName = getDB.getDatabaseName(cm.schemaNameOp, sqlContext)

    command = command.append("CREATE Table ").append(cm.schemaName).append(".").append(cm.cubeName)
      .append(" ")
    relation = relation.append("")

    if (cm.fromKeyword.equalsIgnoreCase(CarbonCommonConstants.FROM)) {
      val df = getDataFrame(cm.source, sqlContext)

      // Will maintain the list of all the columns specified by the user.
      // In case if relation is defined. we need to retain the mapping column
      // in case if its in this list
      var specifiedCols = Seq[String]()

      // For filtering INCLUDE and EXCLUDE fields defined for Measures and Dimensions
      def filterIncludeCols(p: (String, String), fCols: FilterCols): Boolean = {
        if (fCols.includeKey.equalsIgnoreCase(CarbonCommonConstants.INCLUDE)) {
          fCols.fieldList.map(x => x.toLowerCase()).contains(p._1.toLowerCase())
        } else {
          !fCols.fieldList.map(x => x.toLowerCase()).contains(p._1.toLowerCase())
        }
      }

      // For filtering the fields defined in Measures and Dimensions fields
      def filterDefinedCols(p: (String, String), definedCols: Seq[Field]) = {
        var isDefined = false
        definedCols.foreach(f => {
          if (f.dataType.isDefined) {
            sys.error(
              s"Specifying Data types is not supported for the fields " +
              s"in the DDL with CSV file or Table : [$f]")
          }
          if (f.column.equalsIgnoreCase(p._1)) {
            isDefined = true
          }
        })
        isDefined
      }

      val rawColumns = if (cm.factFieldsList.isDefined) {
        val cols = df.dtypes.map(f => (f._1.trim(), f._2))
          .filter(filterIncludeCols(_, cm.factFieldsList.get))
        specifiedCols = cols.map(_._1)
        cols
      } else {
        df.dtypes.map(f =>
          if (f._2.startsWith("ArrayType") || f._2.startsWith("StructType")) {
            val fieldIndex = df.schema.getFieldIndex(f._1).get
            (f._1.trim(), df.schema.fields(fieldIndex).dataType.simpleString)
          }
          else {
            (f._1.trim(), f._2)
          })
      }

      val columns = rawColumns
        .filter(c => !c._2.equalsIgnoreCase(CarbonCommonConstants.BINARY_TYPE))
      if (rawColumns.length > columns.length) {
        LOGGER
          .info("BinaryType is not supported. Ignoring all the Binary fields.")
      }

      val (numericColArray, nonNumericColArray) = columns
        .partition(p => numericTypes.map(x => x.toLowerCase()).contains(p._2.toLowerCase()))

      // If dimensions are defined along with Fact CSV/table, consider only defined dimensions
      val dimColArray = if (cm.dimCols.nonEmpty) {
        val dcolArray = columns.filter(filterDefinedCols(_, cm.dimCols))
        val listedCols = dcolArray.map(_._1)
        specifiedCols = specifiedCols ++ listedCols
        dcolArray
      } else {
        nonNumericColArray
      }

      // If measures are defined along with Fact CSV/table, consider only defined measures
      val measureColArray = if (cm.msrCols.nonEmpty) {
        val mColArray = columns.filter(filterDefinedCols(_, cm.msrCols))
        val listedCols = mColArray.map(_._1)
        specifiedCols = specifiedCols ++ listedCols
        mColArray
      } else {
        if (cm.dimCols.nonEmpty) {
          numericColArray.filterNot(filterDefinedCols(_, cm.dimCols))
        } else {
          numericColArray
        }
      }

      measures = measureColArray.map(field => {
        if (cm.msrCols.nonEmpty) {
          val definedField = cm.msrCols.filter(f => f.column.equalsIgnoreCase(field._1))
          if (definedField.nonEmpty && definedField.head.name.isDefined) {
            Measure(
              definedField.head.name.getOrElse(field._1), field._1,
              CarbonScalaUtil.convertSparkToCarbonSchemaDataType(field._2))
          }
          else {
            Measure(field._1, field._1,
              CarbonScalaUtil.convertSparkToCarbonSchemaDataType(field._2))
          }
        }
        else {
          Measure(field._1, field._1,
            CarbonScalaUtil.convertSparkToCarbonSchemaDataType(field._2))
        }
      })

      levels = dimColArray.map(field => {
        if (cm.dimCols.nonEmpty) {
          val definedField = cm.dimCols.filter(f => f.column.equalsIgnoreCase(field._1))
          if (definedField.nonEmpty && definedField.head.name.isDefined) {
            Level(
              definedField.head.name.getOrElse(field._1), field._1, Int.MaxValue,
              CarbonScalaUtil.convertSparkToCarbonSchemaDataType(field._2))
          }
          else {
            Level(field._1, field._1, Int.MaxValue,
              CarbonScalaUtil.convertSparkToCarbonSchemaDataType(field._2))
          }
        }
        else {
          Level(field._1, field._1, Int.MaxValue,
            CarbonScalaUtil.convertSparkToCarbonSchemaDataType(field._2))
        }
      })

      if (cm.dimRelations.nonEmpty) {
        cm.dimRelations.foreach(relationEntry => {

          val relDf = getDataFrame(relationEntry.dimSource, sqlContext)

          var right = false

          for (field <- relDf.columns.map(f => f.trim())) {
            if (field.equalsIgnoreCase(relationEntry.relation.rightColumn)) {
              right = true
            }
          }

          if (!right) {
            val rcl = relationEntry.relation.rightColumn
            LOGGER.error(s"Dimension field defined in the relation [$rcl] " +
                         s"is not present in the Dimension source")
            sys.error(
              s"Dimension field defined in the relation [$rcl] " +
              s"is not present in the Dimension source")
          }

          val rawRelColumns = if (relationEntry.cols.isDefined) {
            relDf.dtypes.map(f => (f._1.trim(), f._2))
              .filter(filterRelIncludeCols(relationEntry, _))
          } else {
            relDf.dtypes.map(f => (f._1.trim(), f._2))
          }

          val relColumns = rawRelColumns
            .filter(c => !c._2.equalsIgnoreCase(CarbonCommonConstants.BINARY_TYPE))
          if (rawRelColumns.length > relColumns.length) {
            LOGGER
              .info("BinaryType is not supported. Ignoring all the Binary fields.")
          }

          // Remove the relation column from fact table as it
          // is already considered in dimension table
          levels = levels.dropWhile(
            p => p.column.equalsIgnoreCase(relationEntry.relation.leftColumn) &&
                 !specifiedCols.map(x => x.toLowerCase()).contains(p.column.toLowerCase()))
          measures = measures.dropWhile(
            p => p.column.equalsIgnoreCase(relationEntry.relation.leftColumn) &&
                 !specifiedCols.map(x => x.toLowerCase()).contains(p.column.toLowerCase()))

          val dimFileLevels: Seq[Level] = Seq[Level]()
          relColumns.map(field => {
            Level(field._1, field._1, Int.MaxValue,
              CarbonScalaUtil.convertSparkToCarbonSchemaDataType(field._2))
          }
          )
          val dimFileHierarchies = dimFileLevels.map(field => Hierarchy(relationEntry.tableName,
            Some(
              dimFileLevels.find(dl => dl.name.equalsIgnoreCase(relationEntry.relation.rightColumn))
                .get.column), Seq(field), Some(relationEntry.tableName)))
          dimFileDimensions = dimFileDimensions ++ dimFileHierarchies.map(
            field => Dimension(field.levels.head.name, Seq(field),
              Some(relationEntry.relation.leftColumn)))

          levelsToCheckDuplicate = levelsToCheckDuplicate ++ dimFileLevels

          if (relation.nonEmpty) {
            relation = relation.append(", ")
          }
          relation = relation.append(relationEntry.tableName).append(" RELATION (FACT.")
            .append(relationEntry.relation.leftColumn).append("=")
            .append(relationEntry.relation.rightColumn).append(") INCLUDE (")

          val includeFields = relColumns.map(field => field._1)
          relation = relation.append(includeFields.mkString(", ")).append(")")

        })
      }

      levelsToCheckDuplicate = levelsToCheckDuplicate ++ levels
    }
    else {
      // Create Table DDL with Database defination
      levels = cm.dimCols.map(
        field => Level(field.name.getOrElse(field.column), field.column, Int.MaxValue,
          field.dataType.getOrElse(CarbonCommonConstants.STRING)))
      measures = cm.msrCols.map(field => Measure(field.name.getOrElse(field.column), field.column,
        field.dataType.getOrElse(CarbonCommonConstants.NUMERIC)))
      levelsToCheckDuplicate = levels

      if (cm.withKeyword.equalsIgnoreCase(CarbonCommonConstants.WITH) &&
          cm.simpleDimRelations.nonEmpty) {
        cm.simpleDimRelations.foreach(relationEntry => {

          val split = levels.partition(x => relationEntry.cols.get.contains(x.name))
          val dimFileLevels = split._1

          if (
            dimFileLevels.count(l => l.name.equalsIgnoreCase(relationEntry.relation.rightColumn)) <=
            0) {
            val rcl = relationEntry.relation.rightColumn
            LOGGER.error(s"Dimension field defined in the relation [$rcl] " +
                         s"is not present in the Dimension source")
            sys.error(
              s"Dimension field defined in the relation [$rcl] " +
              s"is not present in the Dimension source")
          }

          val dimFileHierarchies = dimFileLevels.map(field => Hierarchy(relationEntry.tableName,
            Some(
              dimFileLevels.find(dl => dl.name.equalsIgnoreCase(relationEntry.relation.rightColumn))
                .get.column), Seq(field), Some(relationEntry.tableName)))
          dimFileDimensions = dimFileDimensions ++ dimFileHierarchies.map(
            field => Dimension(field.levels.head.name, Seq(field),
              Some(relationEntry.relation.leftColumn)))

          if (relation.nonEmpty) {
            relation = relation.append(", ")
          }
          relation = relation.append(relationEntry.tableName).append(" RELATION (FACT.")
            .append(relationEntry.relation.leftColumn).append("=")
            .append(relationEntry.relation.rightColumn).append(") INCLUDE (")
          relation = relation.append(relationEntry.cols.get.mkString(", ")).append(")")
        })

      }
    }

    // Check if there is any duplicate measures or dimensions.
    // Its based on the dimension name and measure name
    levelsToCheckDuplicate.groupBy(_.name).foreach(f => if (f._2.size > 1) {
      val name = f._1
      LOGGER.error(s"Duplicate dimensions found with name : $name")
      sys.error(s"Duplicate dimensions found with name : $name")
    })

    measures.groupBy(_.name).foreach(f => if (f._2.size > 1) {
      val name = f._1
      LOGGER.error(s"Duplicate measures found with name : $name")
      sys.error(s"Duplicate measures found with name : $name")
    })

    val levelsArray = levelsToCheckDuplicate.map(_.name)
    val levelsNdMesures = levelsArray ++ measures.map(_.name)

    cm.aggregation.foreach(a => {
      if (levelsArray.contains(a.msrName)) {
        val fault = a.msrName
        LOGGER.error(s"Aggregator should not be defined for dimension fields [$fault]")
        sys.error(s"Aggregator should not be defined for dimension fields [$fault]")
      }
    })

    levelsNdMesures.groupBy(x => x).foreach(f => if (f._2.size > 1) {
      val name = f._1
      LOGGER.error(s"Dimension and Measure defined with same name : $name")
      sys.error(s"Dimension and Measure defined with same name : $name")
    })

    if (levelsArray.size <= 0) {
      sys.error("No Dimensions defined. Table should have atleast one dimesnion !")
    }

    val dims = levelsToCheckDuplicate.map(l => l.name + " " + l.dataType)
    command = command.append("DIMENSIONS (").append(dims.mkString(", ")).append(") ")

    if (measures.nonEmpty) {
      val mesrs = measures.map(m => m.name + " " + m.dataType)
      command = command.append("MEASURES (").append(mesrs.mkString(", ")).append(")")
    }

    if (relation.nonEmpty) {
      command = command.append(" WITH ").append(relation)
    }

    if (cm.aggregation.nonEmpty || cm.partitioner.isDefined) {
      command = command.append(" OPTIONS( ")

      if (cm.aggregation.nonEmpty) {
        val aggs = cm.aggregation.map(a => a.msrName + "=" + a.aggType)
        command = command.append("AGGREGATION[ ").append(aggs.mkString(", ")).append(" ] ")
        if (cm.partitioner.isDefined) {
          command = command.append(", ")
        }
      }

      if (cm.partitioner.isDefined) {
        val partn = cm.partitioner.get
        command = command.append("PARTITIONER[ CLASS='").append(partn.partitionClass)
          .append("', COLUMNS=(").append(partn.partitionColumn.mkString(", "))
          .append("), PARTITION_COUNT=").append(partn.partitionCount).append(" ]")
      }

      command = command.append(" )")
    }

    command = command.append(";")

    val hierarchies = levels.map(field => Hierarchy(field.name, None, Seq(field), None))
    var dimensions = hierarchies.map(field => Dimension(field.name, Seq(field), None))
    dimensions = dimensions ++ dimFileDimensions

    cm.partitioner match {
      case Some(part: Partitioner) =>
        var definedpartCols = part.partitionColumn
        val columnBuffer = new ArrayBuffer[String]
        part.partitionColumn.foreach { col =>
          dimensions.foreach { dim =>
            dim.hierarchies.foreach { hier =>
              hier.levels.foreach { lev =>
                if (lev.name.equalsIgnoreCase(col)) {
                  definedpartCols = definedpartCols.dropWhile(c => c.equals(col))
                  columnBuffer += lev.name
                }
              }
            }
          }
        }

        try {
          Class.forName(part.partitionClass).newInstance()
        } catch {
          case e: Exception =>
            val cl = part.partitionClass
            sys.error(s"partition class specified can not be found or loaded : $cl")
        }

        if (definedpartCols.nonEmpty) {
          val msg = definedpartCols.mkString(", ")
          LOGGER.error(s"partition columns specified are not part of Dimension columns : $msg")
          sys.error(s"partition columns specified are not part of Dimension columns : $msg")
        }

      case None =>
    }
    Seq(Row(command.toString))
  }

  def getDataFrame(factSource: Object, sqlContext: SQLContext): DataFrame = {

    val LOGGER = LogServiceFactory.getLogService(this.getClass.getCanonicalName)
    var dataFrame: DataFrame = null

    factSource match {
      case factFile: String =>
        val fileType = FileFactory.getFileType(factFile)

        if (FileFactory.isFileExist(factFile, fileType)) {
          dataFrame = sqlContext.read.format("com.databricks.spark.csv").options(
            Map("path" -> factFile, "header" -> "true", "inferSchema" -> "true")).load(factFile)
        }
        else {
          LOGGER.error(s"Input source file $factFile does not exists")
          sys.error(s"Input source file $factFile does not exists")
        }
      case tableInfo: Seq[String] =>
        val dbName = if (tableInfo.size > 1) {
          tableInfo.head
        } else {
          getDB.getDatabaseName(None, sqlContext)
        }
        val tableName = if (tableInfo.size > 1) {
          tableInfo(1)
        } else {
          tableInfo.head
        }

        if (sqlContext.tableNames(dbName).map(x => x.toLowerCase())
          .contains(tableName.toLowerCase())) {
          dataFrame = DataFrame(sqlContext,
            sqlContext.catalog.lookupRelation(TableIdentifier(tableName, Some(dbName))))
        } else {
          LOGGER.error(s"Input source table $tableName does not exists")
          sys.error(s"Input source table $tableName does not exists")
        }
    }
    dataFrame
  }

  // For filtering INCLUDE and EXCLUDE fields if any is defined for Dimention relation
  def filterRelIncludeCols(relationEntry: DimensionRelation, p: (String, String)): Boolean = {
    if (relationEntry.includeKey.get.equalsIgnoreCase(CarbonCommonConstants.INCLUDE)) {
      relationEntry.cols.get.map(x => x.toLowerCase()).contains(p._1.toLowerCase())
    } else {
      !relationEntry.cols.get.map(x => x.toLowerCase()).contains(p._1.toLowerCase())
    }
  }

}


// These are the assumptions made
// 1.We have a single hierarchy under a dimension tag and a single level under a hierarchy tag
// 2.The names of dimensions and measures are case insensitive
// 3.CarbonCommonConstants.DEFAULT_INVISIBLE_DUMMY_MEASURE is always added as a measure.
// So we need to ignore this to check duplicates
private[sql] case class AlterTable(
    cm: tableModel,
    dropCols: Seq[String],
    defaultVals: Seq[Default]) extends RunnableCommand {

  def run(sqlContext: SQLContext): Seq[Row] = {
    // TODO : Implement it.
    Seq.empty
  }
}

/**
 * Command for the compaction in alter table command
 * @param alterTableModel
 */
private[sql] case class AlterTableCompaction(alterTableModel: AlterTableModel) extends
  RunnableCommand {

  def run(sqlContext: SQLContext): Seq[Row] = {
    // TODO : Implement it.
    var tableName = alterTableModel.tableName
    val schemaName = getDB.getDatabaseName(alterTableModel.dbName, sqlContext)
    if (null == org.carbondata.core.carbon.metadata.CarbonMetadata.getInstance
      .getCarbonTable(schemaName + "_" + tableName)) {
      logError("alter table failed. table not found: " + schemaName + "." + tableName)
      sys.error("alter table failed. table not found: " + schemaName + "." + tableName)
    }

    val relation =
      CarbonEnv.getInstance(sqlContext).carbonCatalog
        .lookupRelation1(Option(schemaName), tableName)(sqlContext)
        .asInstanceOf[CarbonRelation]
    if (relation == null) {
      sys.error(s"Table $schemaName.$tableName does not exist")
    }
    val carbonLoadModel = new CarbonLoadModel()


    val table = relation.cubeMeta.carbonTable
    carbonLoadModel.setAggTables(table.getAggregateTablesName.asScala.toArray)
    carbonLoadModel.setTableName(table.getFactTableName)
    val dataLoadSchema = new CarbonDataLoadSchema(table)
    // Need to fill dimension relation
    carbonLoadModel.setCarbonDataLoadSchema(dataLoadSchema)
    carbonLoadModel.setTableName(relation.cubeMeta.carbonTableIdentifier.getTableName)
    carbonLoadModel.setDatabaseName(relation.cubeMeta.carbonTableIdentifier.getDatabaseName)
    carbonLoadModel.setStorePath(relation.cubeMeta.storePath)

    val partitioner = relation.cubeMeta.partitioner

    var kettleHomePath = sqlContext.getConf("carbon.kettle.home", null)
    if (null == kettleHomePath) {
      kettleHomePath = CarbonProperties.getInstance.getProperty("carbon.kettle.home")
    }
    if (kettleHomePath == null) {
      sys.error(s"carbon.kettle.home is not set")
    }
    var storeLocation = CarbonProperties.getInstance
      .getProperty(CarbonCommonConstants.STORE_LOCATION_TEMP_PATH,
        System.getProperty("java.io.tmpdir")
      )
    storeLocation = storeLocation + "/carbonstore/" + System.nanoTime()

    CarbonDataRDDFactory
      .alterTableForCompaction(sqlContext,
        alterTableModel,
        carbonLoadModel,
        partitioner,
        relation.cubeMeta.storePath,
        kettleHomePath,
        storeLocation
      )

    Seq.empty
  }
}

private[sql] case class CreateCube(cm: tableModel) extends RunnableCommand {

  def run(sqlContext: SQLContext): Seq[Row] = {
    val LOGGER = LogServiceFactory.getLogService(this.getClass.getCanonicalName)
    cm.schemaName = getDB.getDatabaseName(cm.schemaNameOp, sqlContext)
    val tbName = cm.cubeName
    val dbName = cm.schemaName
    LOGGER.audit(s"Creating Table with Database name [$dbName] and Table name [$tbName]")

    val tableInfo: TableInfo = TableNewProcessor(cm, sqlContext)

    if (tableInfo.getFactTable.getListOfColumns.size <= 0) {
      sys.error("No Dimensions found. Table should have at least one dimesnion !")
    }

    if (sqlContext.tableNames(dbName).exists(_.equalsIgnoreCase(tbName))) {
      if (!cm.ifNotExistsSet) {
        LOGGER.audit(
          s"Table creation with Database name [$dbName] and Table name [$tbName] failed. " +
          s"Table [$tbName] already exists under database [$dbName]")
        sys.error(s"Table [$tbName] already exists under database [$dbName]")
      }
    }
    else {

      // Add Database to catalog and persist
      val catalog = CarbonEnv.getInstance(sqlContext).carbonCatalog
      // Need to fill partitioner class when we support partition
      val cubePath = catalog.createCubeFromThrift(tableInfo, dbName, tbName, null)(sqlContext)
      try {
        sqlContext.sql(
          s"""CREATE TABLE $dbName.$tbName USING org.apache.spark.sql.CarbonSource""" +
          s""" OPTIONS (tableName "$dbName.$tbName", tablePath "$cubePath") """).collect
      } catch {
        case e: Exception =>

          val identifier: TableIdentifier = TableIdentifier(tbName, Some(dbName))
          val relation = CarbonEnv.getInstance(sqlContext).carbonCatalog
            .lookupRelation1(identifier)(sqlContext).asInstanceOf[CarbonRelation]
          if (relation != null) {
            LOGGER.audit(s"Deleting Table [$tbName] under Database [$dbName]" +
                         "as create TABLE failed")
            CarbonEnv.getInstance(sqlContext).carbonCatalog
              .dropTable(relation.cubeMeta.partitioner.partitionCount,
                relation.cubeMeta.storePath,
                identifier)(sqlContext)
          }

          LOGGER.audit(s"Table creation with Database name [$dbName] " +
            s"and Table name [$tbName] failed")
          throw e
      }

      LOGGER.audit(s"Table created with Database name [$dbName] and Table name [$tbName]")
    }

    Seq.empty
  }

  def setV(ref: Any, name: String, value: Any): Unit = {
    ref.getClass.getFields.find(_.getName == name).get
      .set(ref, value.asInstanceOf[AnyRef])
  }
}

private[sql] case class DeleteLoadsById(
    loadids: Seq[String],
    schemaNameOp: Option[String],
    tableName: String) extends RunnableCommand {

  val LOGGER = LogServiceFactory.getLogService(this.getClass.getCanonicalName)

  def run(sqlContext: SQLContext): Seq[Row] = {

    LOGGER.audit("The delete load by Id request has been received.")

    // validate load ids first
    validateLoadIds
    val dbName = getDB.getDatabaseName(schemaNameOp, sqlContext)

    val identifier = TableIdentifier(tableName, Option(dbName))
    val relation = CarbonEnv.getInstance(sqlContext).carbonCatalog.lookupRelation1(
      identifier, None)(sqlContext).asInstanceOf[CarbonRelation]
    if (relation == null) {
      LOGGER.audit(s"The delete load by Id is failed. Table $dbName.$tableName does not exist")
      sys.error(s"Table $dbName.$tableName does not exist")
    }

    val carbonTable = CarbonMetadata.getInstance().getCarbonTable(dbName + '_' + tableName)

    if (null == carbonTable) {
      CarbonEnv.getInstance(sqlContext).carbonCatalog
        .lookupRelation1(identifier, None)(sqlContext).asInstanceOf[CarbonRelation]
    }
    val path = carbonTable.getMetaDataFilepath

    var segmentStatusManager =
      new SegmentStatusManager(carbonTable.getAbsoluteTableIdentifier)

    val invalidLoadIds = segmentStatusManager.updateDeletionStatus(loadids.asJava, path).asScala

    if (invalidLoadIds.nonEmpty) {
      if (invalidLoadIds.length == loadids.length) {
        LOGGER.audit(
          "The delete load by Id is failed. Failed to delete the following load(s). LoadSeqId-" +
          invalidLoadIds)
        sys.error("Load deletion is failed. Failed to delete the following load(s). LoadSeqId-" +
                  invalidLoadIds)
      }
      else {
        LOGGER.audit(
          "The delete load by Id is failed. Failed to delete the following load(s). LoadSeqId-" +
          invalidLoadIds)
        sys.error(
          "Load deletion is partial success. Failed to delete the following load(s). LoadSeqId-" +
          invalidLoadIds)
      }
    }

    LOGGER.audit("The delete load by Id is successfull.")
    Seq.empty

  }

  // validates load ids
  private def validateLoadIds: Unit = {
    if (loadids.isEmpty) {
      val errorMessage = "Error: Load id(s) should not be empty."
      throw new MalformedCarbonCommandException(errorMessage)

    }
  }
}

private[sql] case class DeleteLoadsByLoadDate(
   schemaNameOp: Option[String],
  tableName: String,
  dateField: String,
  loadDate: String) extends RunnableCommand {

  val LOGGER = LogServiceFactory.getLogService("org.apache.spark.sql.cubemodel.cubeSchema")

  def run(sqlContext: SQLContext): Seq[Row] = {

    LOGGER.audit("The delete load by load date request has been received.")
    val dbName = getDB.getDatabaseName(schemaNameOp, sqlContext)
    val identifier = TableIdentifier(tableName, Option(dbName))
    val relation = CarbonEnv.getInstance(sqlContext).carbonCatalog
      .lookupRelation1(identifier, None)(sqlContext).asInstanceOf[CarbonRelation]
    if (relation == null) {
      LOGGER
        .audit(s"The delete load by load date is failed. Table $dbName.$tableName does not " +
         s"exist")
      sys.error(s"Table $dbName.$tableName does not exist")
    }

    var carbonTable = org.carbondata.core.carbon.metadata.CarbonMetadata.getInstance()
      .getCarbonTable(dbName + '_' + tableName)
    var segmentStatusManager = new SegmentStatusManager(carbonTable.getAbsoluteTableIdentifier)

    if (null == carbonTable) {
      var relation = CarbonEnv.getInstance(sqlContext).carbonCatalog
        .lookupRelation1(identifier, None)(sqlContext).asInstanceOf[CarbonRelation]
    }
    var path = carbonTable.getMetaDataFilepath()


    var invalidLoadTimestamps = segmentStatusManager.updateDeletionStatus(loadDate, path).asScala
    LOGGER.audit("The delete load by Id is successfull.")
    Seq.empty

  }

}

private[sql] case class LoadTable(
    schemaNameOp: Option[String],
    tableName: String,
    factPathFromUser: String,
    dimFilesPath: Seq[DataLoadTableFileMapping],
    partionValues: Map[String, String],
    isOverwriteExist: Boolean = false,
    var inputSqlString: String = null) extends RunnableCommand {

  val LOGGER = LogServiceFactory.getLogService(this.getClass.getCanonicalName)


  def run(sqlContext: SQLContext): Seq[Row] = {

    val dbName = getDB.getDatabaseName(schemaNameOp, sqlContext)
    val identifier = TableIdentifier(tableName, Option(dbName))
    if (isOverwriteExist) {
      sys.error("Overwrite is not supported for carbon table with " + dbName + "." + tableName)
    }
    if (null == org.carbondata.core.carbon.metadata.CarbonMetadata.getInstance
<<<<<<< HEAD
      .getCarbonTable(dbName + "_" + tableName)) {
      logError("Data loading failed. table not found: " + dbName + "_" + tableName)
      LOGGER.audit("Data loading failed. table not found: " + dbName + "_" + tableName)
      sys.error("Data loading failed. table not found: " + dbName + "_" + tableName)
=======
      .getCarbonTable(schemaName + "_" + tableName)) {
      logError("Data loading failed. table not found: " + schemaName + "." + tableName)
      LOGGER.audit("Data loading failed. table not found: " + schemaName + "." + tableName)
      sys.error("Data loading failed. table not found: " + schemaName + "." + tableName)
>>>>>>> 5e2e66f1
    }
    CarbonProperties.getInstance().addProperty("zookeeper.enable.lock", "false")
    val carbonLock = CarbonLockFactory.getCarbonLockObj(org.carbondata.core.
      carbon.metadata.CarbonMetadata.getInstance().getCarbonTable(dbName + "_" + tableName).
      getMetaDataFilepath, LockUsage.METADATA_LOCK)
    try {
      if (carbonLock.lockWithRetries()) {
        logInfo("Successfully able to get the table metadata file lock")
      }
      else {
        sys.error("Table is locked for updation. Please try after some time")
      }

      val factPath = FileUtils.getPaths(CarbonUtil.checkAndAppendHDFSUrl(factPathFromUser))
      val relation = CarbonEnv.getInstance(sqlContext).carbonCatalog
        .lookupRelation1(identifier, None)(sqlContext).asInstanceOf[CarbonRelation]
      if (relation == null) {
        sys.error(s"Table $dbName.$tableName does not exist")
      }
      val carbonLoadModel = new CarbonLoadModel()
      carbonLoadModel.setTableName(relation.cubeMeta.carbonTableIdentifier.getTableName)
      carbonLoadModel.setDatabaseName(relation.cubeMeta.carbonTableIdentifier.getDatabaseName)
      carbonLoadModel.setStorePath(relation.cubeMeta.storePath)
      if (dimFilesPath.isEmpty) {
        carbonLoadModel.setDimFolderPath(null)
      }
      else {
        val x = dimFilesPath.map(f => f.table + ":" + CarbonUtil.checkAndAppendHDFSUrl(f.loadPath))
        carbonLoadModel.setDimFolderPath(x.mkString(","))
      }

      val table = relation.cubeMeta.carbonTable
      carbonLoadModel.setAggTables(table.getAggregateTablesName.asScala.toArray)
      carbonLoadModel.setTableName(table.getFactTableName)
      val dataLoadSchema = new CarbonDataLoadSchema(table)
      // Need to fill dimension relation
      carbonLoadModel.setCarbonDataLoadSchema(dataLoadSchema)
      var storeLocation = ""
      var configuredStore = CarbonLoaderUtil.getConfiguredLocalDirs(SparkEnv.get.conf)
      if (null != configuredStore && configuredStore.length > 0) {
        storeLocation = configuredStore(Random.nextInt(configuredStore.length))
      }
      if (storeLocation == null) {
        storeLocation = System.getProperty("java.io.tmpdir")
      }

      var partitionLocation = relation.cubeMeta.storePath + "/partition/" +
                              relation.cubeMeta.carbonTableIdentifier.getDatabaseName + "/" +
                              relation.cubeMeta.carbonTableIdentifier.getTableName + "/"

      storeLocation = storeLocation + "/carbonstore/" + System.nanoTime()

      val columinar = sqlContext.getConf("carbon.is.columnar.storage", "true").toBoolean
      var kettleHomePath = sqlContext.getConf("carbon.kettle.home", null)
      if (null == kettleHomePath) {
        kettleHomePath = CarbonProperties.getInstance.getProperty("carbon.kettle.home")
      }
      if (kettleHomePath == null) {
        sys.error(s"carbon.kettle.home is not set")
      }

      val delimiter = partionValues.getOrElse("delimiter", ",")
      val quoteChar = partionValues.getOrElse("quotechar", "\"")
      val fileHeader = partionValues.getOrElse("fileheader", "")
      val escapeChar = partionValues.getOrElse("escapechar", "")
      val complex_delimiter_level_1 = partionValues.getOrElse("complex_delimiter_level_1", "\\$")
      val complex_delimiter_level_2 = partionValues.getOrElse("complex_delimiter_level_2", "\\:")
      val multiLine = partionValues.getOrElse("multiline", "false").trim.toLowerCase match {
        case "true" => true
        case "false" => false
        case illegal =>
          val errorMessage = "Illegal syntax found: [" + illegal + "] .The value multiline in " +
            "load DDL which you set can only be 'true' or 'false', please check your input DDL."
          throw new MalformedCarbonCommandException(errorMessage)
      }

      carbonLoadModel.setEscapeChar(escapeChar)
      if (delimiter.equalsIgnoreCase(complex_delimiter_level_1) ||
          complex_delimiter_level_1.equalsIgnoreCase(complex_delimiter_level_2) ||
          delimiter.equalsIgnoreCase(complex_delimiter_level_2)) {
        sys.error(s"Field Delimiter & Complex types delimiter are same")
      }
      else {
        carbonLoadModel.setComplexDelimiterLevel1(
          CarbonUtil.escapeComplexDelimiterChar(complex_delimiter_level_1))
        carbonLoadModel.setComplexDelimiterLevel2(
          CarbonUtil.escapeComplexDelimiterChar(complex_delimiter_level_2))
      }

      var partitionStatus = CarbonCommonConstants.STORE_LOADSTATUS_SUCCESS
      try {
        // First system has to partition the data first and then call the load data
        if (null == relation.cubeMeta.partitioner.partitionColumn ||
            relation.cubeMeta.partitioner.partitionColumn(0).isEmpty) {
          LOGGER.info("Initiating Direct Load for the Table : (" +
                      dbName + "." + tableName + ")")
          carbonLoadModel.setFactFilePath(factPath)
          carbonLoadModel.setCsvDelimiter(CarbonUtil.unescapeChar(delimiter))
          carbonLoadModel.setCsvHeader(fileHeader)
          carbonLoadModel.setDirectLoad(true)
        }
        else {
          val fileType = FileFactory.getFileType(partitionLocation)
          if (FileFactory.isFileExist(partitionLocation, fileType)) {
            val file = FileFactory.getCarbonFile(partitionLocation, fileType)
            CarbonUtil.deleteFoldersAndFiles(file)
          }
          partitionLocation += System.currentTimeMillis()
          FileFactory.mkdirs(partitionLocation, fileType)
          LOGGER.info("Initiating Data Partitioning for the Table : (" +
                      dbName + "." + tableName + ")")
          partitionStatus = CarbonContext.partitionData(
            dbName,
            tableName,
            factPath,
            partitionLocation,
            delimiter,
            quoteChar,
            fileHeader,
            escapeChar, multiLine)(sqlContext.asInstanceOf[HiveContext])
          carbonLoadModel.setFactFilePath(FileUtils.getPaths(partitionLocation))
        }
        GlobalDictionaryUtil
          .generateGlobalDictionary(sqlContext, carbonLoadModel, relation.cubeMeta.storePath)
        CarbonDataRDDFactory
          .loadCarbonData(sqlContext, carbonLoadModel, storeLocation, relation.cubeMeta.storePath,
            kettleHomePath,
            relation.cubeMeta.partitioner, columinar, isAgg = false, partitionStatus)
      }
      catch {
        case ex: Exception =>
          LOGGER.error(ex)
          LOGGER.audit("Dataload failure. Please check the logs")
          throw ex
      }
      finally {
        // Once the data load is successful delete the unwanted partition files
        try {
          val fileType = FileFactory.getFileType(partitionLocation)
          if (FileFactory.isFileExist(partitionLocation, fileType)) {
            val file = FileFactory
              .getCarbonFile(partitionLocation, fileType)
            CarbonUtil.deleteFoldersAndFiles(file)
          }
        } catch {
          case ex: Exception =>
            LOGGER.error(ex)
            LOGGER.audit("Dataload failure. Problem deleting the partition folder")
            throw ex
        }

      }
    } finally {
      if (carbonLock != null) {
        if (carbonLock.unlock()) {
          logInfo("Table MetaData Unlocked Successfully after data load")
        } else {
          logError("Unable to unlock Table MetaData")
        }
      }
    }
    Seq.empty
  }

}

private[sql] case class AddAggregatesToTable(
    schemaNameOp: Option[String],
    cubeName: String,
    aggregateAttributes: Seq[AggregateTableAttributes])
  extends RunnableCommand {

  val LOGGER = LogServiceFactory.getLogService(this.getClass.getCanonicalName)


  def run(sqlContext: SQLContext): Seq[Row] = {
    // TODO: Implement it
    Seq.empty
  }
}

private[sql] case class PartitionData(databaseName: String, tableName: String, factPath: String,
    targetPath: String, delimiter: String, quoteChar: String,
    fileHeader: String, escapeChar: String, multiLine: Boolean)
  extends RunnableCommand {

  var partitionStatus = CarbonCommonConstants.STORE_LOADSTATUS_SUCCESS

  def run(sqlContext: SQLContext): Seq[Row] = {
    val identifier = TableIdentifier(tableName, Option(databaseName))
    val relation = CarbonEnv.getInstance(sqlContext)
      .carbonCatalog.lookupRelation1(identifier, None)(sqlContext).asInstanceOf[CarbonRelation]
    val dimNames = relation.cubeMeta.carbonTable
      .getDimensionByTableName(tableName).asScala.map(_.getColName)
    val msrNames = relation.cubeMeta.carbonTable
      .getDimensionByTableName(tableName).asScala.map(_.getColName)
    val targetFolder = targetPath
    partitionStatus = CarbonDataRDDFactory.partitionCarbonData(
      sqlContext.sparkContext, databaseName,
      tableName, factPath, targetFolder, (dimNames ++ msrNames).toArray
      , fileHeader, delimiter,
      quoteChar, escapeChar, multiLine, relation.cubeMeta.partitioner)
    if (partitionStatus == CarbonCommonConstants.STORE_LOADSTATUS_PARTIAL_SUCCESS) {
      logInfo("Bad Record Found while partitioning data")
    }
    Seq.empty
  }
}

private[sql] case class ShowAllTablesInSchema(
    schemaNameOp: Option[String],
    override val output: Seq[Attribute]
) extends RunnableCommand {

  override def run(sqlContext: SQLContext): Seq[Row] = {
    val dbName = getDB.getDatabaseName(schemaNameOp, sqlContext)
    CarbonEnv.getInstance(sqlContext).carbonCatalog.getTables(Some(dbName))(sqlContext)
      .map{x =>
        Row(x._1, sqlContext.asInstanceOf[HiveContext]
          .catalog.tableExists(TableIdentifier(x._1, Some(dbName))))
      }
  }
}

private[sql] case class ShowAllTables(override val output: Seq[Attribute])
  extends RunnableCommand {

  override def run(sqlContext: SQLContext): Seq[Row] = {
    CarbonEnv.getInstance(sqlContext).carbonCatalog.getAllTables()(sqlContext)
      .map { x =>
        Row(x.database.get, x.table, sqlContext.asInstanceOf[HiveContext].catalog.tableExists(x))
      }
  }

}

private[sql] case class ShowAllTablesDetail(
    schemaNameOp: Option[String],
    override val output: Seq[Attribute]
) extends RunnableCommand {

  override def run(sqlContext: SQLContext): Seq[Row] = {
    val dSchemaName = getDB.getDatabaseName(schemaNameOp, sqlContext)
    sqlContext.catalog.getTables(Some(dSchemaName))
      .map(x => Row(null, dSchemaName, x._1, "TABLE", ""))
  }
}

private[sql] case class MergeTable(dbName: String, cubeName: String, tableName: String)
  extends RunnableCommand {

  def run(sqlContext: SQLContext): Seq[Row] = {
    val identifier = TableIdentifier(tableName, Option(cubeName))
    val relation = CarbonEnv.getInstance(sqlContext).carbonCatalog
      .lookupRelation1(identifier, None)(sqlContext).asInstanceOf[CarbonRelation]
    if (relation == null) {
      sys.error(s"Table $dbName.$cubeName does not exist")
    }
    val carbonLoadModel = new CarbonLoadModel()
    carbonLoadModel.setTableName(cubeName)
    carbonLoadModel.setDatabaseName(dbName)
    val table = relation.cubeMeta.carbonTable
    var isTablePresent = false
    if (table.getFactTableName.equals(tableName)) {
      isTablePresent = true
    }
    if (!isTablePresent) {
      val aggTables = table.getAggregateTablesName.asScala.toArray
      var aggTable = null
      for (aggTable <- aggTables if aggTable.equals(tableName)) {
        isTablePresent = true
      }
    }
    if (!isTablePresent) {
      sys.error("Invalid table name!")
    }
    carbonLoadModel.setTableName(tableName)
    val dataLoadSchema = new CarbonDataLoadSchema(relation.cubeMeta.carbonTable)
    // Need to fill dimension relation
    // dataLoadSchema.setDimensionRelationList(x$1)
    carbonLoadModel.setCarbonDataLoadSchema(dataLoadSchema)
    var storeLocation = CarbonProperties.getInstance
      .getProperty(CarbonCommonConstants.STORE_LOCATION_TEMP_PATH,
        System.getProperty("java.io.tmpdir"))
    storeLocation = storeLocation + "/carbonstore/" + System.currentTimeMillis()
    CarbonDataRDDFactory
      .mergeCarbonData(sqlContext, carbonLoadModel, storeLocation, relation.cubeMeta.storePath,
        relation.cubeMeta.partitioner)
    Seq.empty
  }
}

private[sql] case class DropTableCommand(ifExistsSet: Boolean, schemaNameOp: Option[String],
    tableName: String)
  extends RunnableCommand {

  def run(sqlContext: SQLContext): Seq[Row] = {
    val LOGGER = LogServiceFactory.getLogService(this.getClass.getCanonicalName)
    val dbName = getDB.getDatabaseName(schemaNameOp, sqlContext)
    val identifier = TableIdentifier(tableName, Option(dbName))
    val tmpTable = org.carbondata.core.carbon.metadata.CarbonMetadata.getInstance
      .getCarbonTable(dbName + "_" + tableName)
    if (null == tmpTable) {
      if (!ifExistsSet) {
        LOGGER
          .audit(s"Dropping carbon table with Database name [$dbName] and Table name" +
                 "[$cubeName] failed")
        LOGGER.error(s"Carbon Table $dbName.$tableName metadata does not exist")
      }
      if (sqlContext.tableNames(dbName).map(x => x.toLowerCase())
        .contains(tableName.toLowerCase())) {
        try {
          sqlContext.asInstanceOf[HiveContext].catalog.client.
            runSqlHive(s"DROP TABLE IF EXISTS $dbName.$tableName")
        } catch {
          case e: RuntimeException =>
            LOGGER.audit(
              s"Error While deleting the table $dbName.$tableName during drop carbon table" +
              e.getMessage)
        }
      } else if (!ifExistsSet) {
        sys.error(s"Carbon Table $dbName.$tableName does not exist")
      }
    } else {
      CarbonProperties.getInstance().addProperty("zookeeper.enable.lock", "false")
      val carbonLock = CarbonLockFactory
        .getCarbonLockObj(tmpTable .getMetaDataFilepath, LockUsage.METADATA_LOCK)
      try {
        if (carbonLock.lockWithRetries()) {
          logInfo("Successfully able to get the table metadata file lock")
        } else {
          LOGGER.audit(
            s"Dropping table with Database name [$dbName] and Table name [$tableName] " +
            s"failed as the Table is locked")
          sys.error("Table is locked for updation. Please try after some time")
        }

        val relation = CarbonEnv.getInstance(sqlContext).carbonCatalog
          .lookupRelation1(identifier)(sqlContext).asInstanceOf[CarbonRelation]

        if (relation == null) {
          if (!ifExistsSet) {
            sys.error(s"Table $dbName.$tableName does not exist")
          }
        } else {
          LOGGER.audit(s"Deleting table [$tableName] under database [$dbName]")

          CarbonEnv.getInstance(sqlContext).carbonCatalog
            .dropTable(relation.cubeMeta.partitioner.partitionCount,
              relation.cubeMeta.storePath,
              TableIdentifier(relation.cubeMeta.carbonTableIdentifier.getTableName,
                Some(relation.cubeMeta.carbonTableIdentifier.getDatabaseName))
              )(sqlContext)
          CarbonDataRDDFactory
            .dropTable(sqlContext.sparkContext, dbName, tableName,
              relation.cubeMeta.partitioner)
          QueryPartitionHelper.getInstance().removePartition(dbName, tableName)

          LOGGER.audit(s"Deleted table [$tableName] under database [$dbName]")
        }
      }
      finally {
        if (carbonLock != null) {
          if (carbonLock.unlock()) {
            logInfo("Table MetaData Unlocked Successfully after dropping the table")
            val fileType = FileFactory.getFileType(tmpTable .getMetaDataFilepath)
            if (FileFactory.isFileExist(tmpTable .getMetaDataFilepath, fileType)) {
              val file = FileFactory.getCarbonFile(tmpTable .getMetaDataFilepath, fileType)
              CarbonUtil.deleteFoldersAndFiles(file.getParentFile)
            }
            // delete bad record log after drop cube
            val badLogPath = CarbonUtil.getBadLogPath(dbName +  File.separator + tableName)
            val badLogFileType = FileFactory.getFileType(badLogPath)
            if (FileFactory.isFileExist(badLogPath, badLogFileType)) {
              val file = FileFactory.getCarbonFile(badLogPath, badLogFileType)
              CarbonUtil.deleteFoldersAndFiles(file)
            }
          } else {
            logError("Unable to unlock Table MetaData")
          }
        }
      }
    }

    Seq.empty
  }
}

private[sql] case class ShowLoads(
    schemaNameOp: Option[String],
    tableName: String,
    limit: Option[String],
    override val output: Seq[Attribute]) extends RunnableCommand {


  override def run(sqlContext: SQLContext): Seq[Row] = {
    val schemaName = getDB.getDatabaseName(schemaNameOp, sqlContext)
    val tableUniqueName = schemaName + "_" + tableName
    val carbonTable = org.carbondata.core.carbon.metadata.CarbonMetadata.getInstance()
      .getCarbonTable(tableUniqueName)
    if (carbonTable == null) {
      sys.error(s"$schemaName.$tableName is not found")
    }
    val path = carbonTable.getMetaDataFilepath()

    var segmentStatusManager = new SegmentStatusManager(carbonTable.getAbsoluteTableIdentifier)

    val loadMetadataDetailsArray = segmentStatusManager.readLoadMetadata(path)

    if (loadMetadataDetailsArray.nonEmpty) {

      val parser = new SimpleDateFormat(CarbonCommonConstants.CARBON_TIMESTAMP)

      var loadMetadataDetailsSortedArray = loadMetadataDetailsArray.sortWith(
        (l1, l2) => java.lang.Double.parseDouble(l1.getLoadName) > java.lang.Double
          .parseDouble(l2.getLoadName)
      )


      if (limit.isDefined) {
        loadMetadataDetailsSortedArray = loadMetadataDetailsSortedArray
          .filter(load => load.getVisibility.equalsIgnoreCase("true"))
        val limitLoads = limit.get
        try {
          val lim = Integer.parseInt(limitLoads)
          loadMetadataDetailsSortedArray = loadMetadataDetailsSortedArray.slice(0, lim)
        }
        catch {
          case ex: NumberFormatException => sys.error(s" Entered limit is not a valid Number")
        }

      }

      loadMetadataDetailsSortedArray.filter(load => load.getVisibility.equalsIgnoreCase("true"))
        .map(load =>
          Row(
            load.getLoadName,
            load.getLoadStatus,
            new java.sql.Timestamp(parser.parse(load.getLoadStartTime).getTime),
            new java.sql.Timestamp(parser.parse(load.getTimestamp).getTime))).toSeq
    } else {
      Seq.empty

    }
  }

}

private[sql] case class ShowAggregateTables(
    schemaNameOp: Option[String],
    override val output: Seq[Attribute])
  extends RunnableCommand {

  override def run(sqlContext: SQLContext): Seq[Row] = {
    Seq(Row("AggTable1"), Row("AggTable2"))
  }
}

private[sql] case class DescribeCommandFormatted(
    child: SparkPlan,
    override val output: Seq[Attribute],
    tblIdentifier: TableIdentifier)
  extends RunnableCommand {

  override def run(sqlContext: SQLContext): Seq[Row] = {
    val relation = CarbonEnv.getInstance(sqlContext).carbonCatalog
      .lookupRelation1(tblIdentifier)(sqlContext).asInstanceOf[CarbonRelation]
    var results: Seq[(String, String, String)] = child.schema.fields.map { field =>
      val comment = if (relation.metaData.dims.contains(field.name)) {
        val dimension = relation.metaData.carbonTable.getDimensionByName(
            relation.cubeMeta.carbonTableIdentifier.getTableName,
            field.name)
        if (dimension.hasEncoding(Encoding.DICTIONARY)) {
          "DICTIONARY, KEY COLUMN"
        } else {
          "KEY COLUMN"
        }
      } else {
        ""
      }
      (field.name, field.dataType.simpleString, comment)
    }
    results ++= Seq(("", "", ""), ("##Detailed Table Information", "", ""))
    results ++= Seq(("Database Name : ", relation.cubeMeta.carbonTableIdentifier
      .getDatabaseName, "")
    )
    results ++= Seq(("Table Name : ", relation.cubeMeta.carbonTableIdentifier.getTableName, ""))
    results ++= Seq(("CARBON Store Path : ", relation.cubeMeta.storePath, ""))
    results ++= getColumnGroups(relation.metaData.carbonTable.getDimensionByTableName(
        relation.cubeMeta.carbonTableIdentifier.getTableName).asScala.toList)
    results ++= Seq(("", "", ""), ("#Aggregate Tables", "", ""))
    val carbonTable = relation.cubeMeta.carbonTable
    val aggTables = carbonTable.getAggregateTablesName
    if (aggTables.size == 0) {
      results ++= Seq(("NONE", "", ""))
    } else {
      aggTables.asScala.foreach(aggTable => {
        results ++= Seq(("", "", ""), ("Agg Table :" + aggTable, "#Columns", "#AggregateType"))
        carbonTable.getDimensionByTableName(aggTable).asScala.foreach(dim => {
          results ++= Seq(("", dim.getColName, ""))
        })
        carbonTable.getMeasureByTableName(aggTable).asScala.foreach(measure => {
          results ++= Seq(("", measure.getColName, measure.getAggregateFunction))
        })
      }
      )
    }

    results.map { case (name, dataType, comment) =>
      Row(name, dataType, comment)
    }
  }

  private def getColumnGroups(dimensions: List[CarbonDimension]): Seq[(String, String, String)] = {
    var results: Seq[(String, String, String)] =
        Seq(("", "", ""), ("##Column Group Information", "", ""))
    val groupedDimensions = dimensions.groupBy(x => x.columnGroupId()).filter {
      case (groupId, _) => groupId != -1
    }.toSeq.sortBy(_._1)
    val groups = groupedDimensions.map(colGroups => {
      colGroups._2.map(dim => dim.getColName).mkString(", ")
    })
    var index = 1
    groups.map { x =>
      results = results:+(s"Column Group $index", x, "")
      index = index + 1
    }
    results
  }
}

private[sql] case class DescribeNativeCommand(sql: String,
    override val output: Seq[Attribute])
  extends RunnableCommand {
  override def run(sqlContext: SQLContext): Seq[Row] = {
    val output = sqlContext.asInstanceOf[HiveContext].catalog.client.runSqlHive(sql)
    output.map(x => {
      val row = x.split("\t", -3)
      Row(row(0), row(1), row(2))
    }
    ).tail
  }
}

private[sql] case class DeleteLoadByDate(
    schemaNameOp: Option[String],
    cubeName: String,
    dateField: String,
    dateValue: String
) extends RunnableCommand {

  val LOGGER = LogServiceFactory.getLogService(this.getClass.getCanonicalName)

  def run(sqlContext: SQLContext): Seq[Row] = {

    LOGGER.audit("The delete load by date request has been received.")
    val dbName = getDB.getDatabaseName(schemaNameOp, sqlContext)
    val identifier = TableIdentifier(cubeName, Option(dbName))
    val relation = CarbonEnv.getInstance(sqlContext).carbonCatalog
      .lookupRelation1(identifier)(sqlContext).asInstanceOf[CarbonRelation]
    var level: String = ""
    var carbonTable = org.carbondata.core.carbon.metadata.CarbonMetadata
         .getInstance().getCarbonTable(dbName + '_' + cubeName)
    if (relation == null) {
      LOGGER.audit(s"The delete load by date is failed. Table $dbName.$cubeName does not exist")
      sys.error(s"Table $dbName.$cubeName does not exist")
    }

    val matches: Seq[AttributeReference] = relation.dimensionsAttr.filter(
      filter => filter.name.equalsIgnoreCase(dateField) &&
                filter.dataType.isInstanceOf[TimestampType]).toList

    if (matches.isEmpty) {
      LOGGER.audit(
        "The delete load by date is failed. " +
        "Table $dbName.$cubeName does not contain date field " + dateField)
      sys.error(s"Table $dbName.$cubeName does not contain date field " + dateField)
    }
    else {
      level = matches.asJava.get(0).name
    }
    val tableName = relation.metaData.carbonTable.getFactTableName

    val actualColName = relation.metaData.carbonTable.getDimensionByName(tableName, level)
      .getColName
    CarbonDataRDDFactory.deleteLoadByDate(
      sqlContext,
      new CarbonDataLoadSchema(carbonTable),
      dbName,
      cubeName,
      tableName,
      CarbonEnv.getInstance(sqlContext).carbonCatalog.storePath,
      level,
      actualColName,
      dateValue,
      relation.cubeMeta.partitioner)
    LOGGER.audit("The delete load by date is successfull.")
    Seq.empty
  }
}


private[sql] case class CleanFiles(
    schemaNameOp: Option[String],
    cubeName: String) extends RunnableCommand {

  val LOGGER = LogServiceFactory.getLogService(this.getClass.getCanonicalName)

  def run(sqlContext: SQLContext): Seq[Row] = {
    LOGGER.audit("The clean files request has been received.")
    val dbName = getDB.getDatabaseName(schemaNameOp, sqlContext)
    val identifier = TableIdentifier(cubeName, Option(dbName))
    val relation = CarbonEnv.getInstance(sqlContext).carbonCatalog
      .lookupRelation1(identifier)(sqlContext).
      asInstanceOf[CarbonRelation]
    if (relation == null) {
      LOGGER.audit(s"The clean files request is failed. Table $dbName.$cubeName does not exist")
      sys.error(s"Table $dbName.$cubeName does not exist")
    }

    val carbonLoadModel = new CarbonLoadModel()
    carbonLoadModel.setTableName(relation.cubeMeta.carbonTableIdentifier.getTableName)
    carbonLoadModel.setDatabaseName(relation.cubeMeta.carbonTableIdentifier.getDatabaseName)
    val table = relation.cubeMeta.carbonTable
    carbonLoadModel.setAggTables(table.getAggregateTablesName.asScala.toArray)
    carbonLoadModel.setTableName(table.getFactTableName)
    carbonLoadModel.setStorePath(relation.cubeMeta.storePath)
    val dataLoadSchema = new CarbonDataLoadSchema(table)
    carbonLoadModel.setCarbonDataLoadSchema(dataLoadSchema)
    CarbonDataRDDFactory.cleanFiles(
      sqlContext.sparkContext,
      carbonLoadModel,
      relation.cubeMeta.storePath,
      relation.cubeMeta.partitioner)
    LOGGER.audit("The clean files request is successfull.")
    Seq.empty
  }
}<|MERGE_RESOLUTION|>--- conflicted
+++ resolved
@@ -1404,17 +1404,10 @@
       sys.error("Overwrite is not supported for carbon table with " + dbName + "." + tableName)
     }
     if (null == org.carbondata.core.carbon.metadata.CarbonMetadata.getInstance
-<<<<<<< HEAD
       .getCarbonTable(dbName + "_" + tableName)) {
-      logError("Data loading failed. table not found: " + dbName + "_" + tableName)
-      LOGGER.audit("Data loading failed. table not found: " + dbName + "_" + tableName)
-      sys.error("Data loading failed. table not found: " + dbName + "_" + tableName)
-=======
-      .getCarbonTable(schemaName + "_" + tableName)) {
-      logError("Data loading failed. table not found: " + schemaName + "." + tableName)
-      LOGGER.audit("Data loading failed. table not found: " + schemaName + "." + tableName)
-      sys.error("Data loading failed. table not found: " + schemaName + "." + tableName)
->>>>>>> 5e2e66f1
+      logError("Data loading failed. table not found: " + dbName + "." + tableName)
+      LOGGER.audit("Data loading failed. table not found: " + dbName + "." + tableName)
+      sys.error("Data loading failed. table not found: " + dbName + "." + tableName)
     }
     CarbonProperties.getInstance().addProperty("zookeeper.enable.lock", "false")
     val carbonLock = CarbonLockFactory.getCarbonLockObj(org.carbondata.core.
