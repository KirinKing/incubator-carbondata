--- conflicted
+++ resolved
@@ -55,16 +55,12 @@
          | USING org.apache.spark.sql.CarbonSource
        """.stripMargin)
 
-<<<<<<< HEAD
-
       val prop = "/home/david/Documents/incubator-carbondata/conf/dataload.properties.template"
       val tableName = "carbon_table"
       val path = "/home/david/Documents/incubator-carbondata/examples/spark/src/main/resources" +
           "/data.csv"
       TableLoader.main(Array[String](prop, tableName, path))
 //
-=======
->>>>>>> 5082a724
 //    spark.sql(
 //      s"""
 //         | CREATE TABLE csv_table
